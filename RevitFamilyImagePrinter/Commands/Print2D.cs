--- conflicted
+++ resolved
@@ -1,140 +1,22 @@
-﻿using Autodesk.Revit.Attributes;
+﻿using System;
+using System.Collections.Generic;
+using System.Diagnostics;
+using System.IO;
+using System.Linq;
+using System.Text;
+using System.Threading.Tasks;
+using System.Windows;
+using System.Windows.Forms;
+using Autodesk.Revit.Attributes;
 using Autodesk.Revit.DB;
 using Autodesk.Revit.UI;
-using System.Collections.Generic;
-using System.Windows;
+using Autodesk.Revit.UI.Events;
+using MessageBox = System.Windows.MessageBox;
 using View = Autodesk.Revit.DB.View;
 using Ookii.Dialogs.Wpf;
 
 namespace RevitFamilyImagePrinter.Commands
 {
-<<<<<<< HEAD
-    [Transaction(TransactionMode.Manual)]
-    class Print2D : IExternalCommand
-    {
-        public int UserScale { get; set; }
-        public int UserImageSize { get; set; }
-        // TODO - Get Folder from FBD
-        string imagePath = "D:\\TypeImages\\";
-        IList<ElementId> views = new List<ElementId>();
-
-        public Result Execute(ExternalCommandData commandData, ref string message, ElementSet elements)
-        {
-            UIApplication uiapp = commandData.Application;
-            UIDocument uidoc = uiapp.ActiveUIDocument;
-            Document doc = uidoc.Document;
-
-            FilteredElementCollector viewCollector = new FilteredElementCollector(doc);
-            viewCollector.OfClass(typeof(View));
-            
-            foreach (Element viewElement in viewCollector)
-            {
-                View view = (View)viewElement;
-
-                if (view.Name.Equals("Level 1") && view.ViewType == ViewType.EngineeringPlan)
-                {
-                    views.Add(view.Id);
-                    uidoc.ActiveView = view;
-                }
-            }
-
-            IList<UIView> uiviews = uidoc.GetOpenUIViews();
-            foreach (var item in uiviews)
-            {
-                //item.ZoomToFit();
-                //item.Zoom(0.95);
-                uidoc.RefreshActiveView();
-            }
-
-            ShowOptions();
-
-            //TODO - Move transaction to separate method
-            using (Transaction transaction = new Transaction(doc))
-            {
-                transaction.Start("SetView");
-                doc.ActiveView.DetailLevel = ViewDetailLevel.Medium;
-                doc.ActiveView.Scale = UserScale;
-                transaction.Commit();
-            }
-
-            using (Transaction transaction = new Transaction(doc))
-            {
-                transaction.Start("Print");
-                PrintImage(doc);
-                transaction.Commit();
-            }
-            return Result.Succeeded;
-        }
-
-        private void PrintImage(Document doc)
-        {
-            int indexDot = doc.Title.IndexOf('.');
-            var name = doc.Title.Substring(0, indexDot);
-            //TODO - use Path.Combine
-            var tempFile = imagePath + name + ".png";
-
-            IList<ElementId> views = new List<ElementId>();
-            views.Add(doc.ActiveView.Id);
-
-            //TODO - Get User settings for this options
-            var exportOptions = new ImageExportOptions
-            {
-                ViewName = "temp",
-                FilePath = tempFile,
-                FitDirection = FitDirectionType.Vertical,
-                HLRandWFViewsFileType = ImageFileType.PNG,
-                ImageResolution = ImageResolution.DPI_300,
-                ShouldCreateWebSite = false,
-                PixelSize = UserImageSize
-                /*,
-                ZoomType = ZoomFitType.FitToPage*/
-            };
-
-            if (views.Count > 0)
-            {
-                exportOptions.SetViewsAndSheets(views);
-                exportOptions.ExportRange = ExportRange.VisibleRegionOfCurrentView;
-            }
-            else
-            {
-                exportOptions.ExportRange = ExportRange.VisibleRegionOfCurrentView;
-            }
-
-            exportOptions.ViewName = "temp";
-
-            if (ImageExportOptions.IsValidFileName(tempFile))
-            {
-                doc.ExportImage(exportOptions);
-            }
-        }
-
-        private void ShowOptions()
-        {
-            SinglePrintOptions options = new SinglePrintOptions();
-            Window window = new Window
-            {
-                Height = 180,
-                Width = 260,
-                Title = "Image Print Settings",
-                Content = options,
-                Background = System.Windows.Media.Brushes.WhiteSmoke,
-                WindowStyle = WindowStyle.ToolWindow,
-                Name = "Options",
-                ResizeMode = ResizeMode.NoResize,
-                WindowStartupLocation = WindowStartupLocation.CenterScreen
-
-            };
-
-            window.ShowDialog();
-
-            if (window.DialogResult == true)
-            {
-                UserScale = options.userScale;
-                UserImageSize = options.userImageSize;
-            }
-        }
-    }
-=======
 	[Transaction(TransactionMode.Manual)]
 	class Print2D : IExternalCommand
 	{
@@ -345,5 +227,4 @@
 			UserDetailLevel = options.UserDetailLevel;
 		}
 	}
->>>>>>> ac4a7367
 }